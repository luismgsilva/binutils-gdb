--- conflicted
+++ resolved
@@ -17,15 +17,11 @@
 SEPARATE_GOTPLT="SIZEOF (.got.plt) >= 24 ? 24 : 0"
 IREL_IN_PLT=
 # Reuse TINY_READONLY_SECTION which is placed right after .plt section.
-<<<<<<< HEAD
-TINY_READONLY_SECTION=".plt.bnd      ${RELOCATING-0} : { *(.plt.bnd) }"
-SHARABLE_SECTIONS=yes
-=======
 TINY_READONLY_SECTION="
 .plt.got      ${RELOCATING-0} : { *(.plt.got) }
 .plt.bnd      ${RELOCATING-0} : { *(.plt.bnd) }
 "
->>>>>>> f3de6299
+SHARABLE_SECTIONS=yes
 
 if [ "x${host}" = "x${target}" ]; then
   case " $EMULATION_LIBPATH " in
